package miner

import (
	"errors"
	"fmt"
<<<<<<< HEAD
=======
	"log"
	"math/big"
	"testing"
	"time"

>>>>>>> 57e16efa
	"github.com/abeychain/go-abey/abeydb"
	"github.com/abeychain/go-abey/accounts"
	"github.com/abeychain/go-abey/common"
	"github.com/abeychain/go-abey/consensus"
	"github.com/abeychain/go-abey/consensus/minerva"
	"github.com/abeychain/go-abey/core"
	"github.com/abeychain/go-abey/core/snailchain"
	"github.com/abeychain/go-abey/core/types"
	"github.com/abeychain/go-abey/core/vm"
	"github.com/abeychain/go-abey/params"
<<<<<<< HEAD
	"log"
	"math/big"
	"testing"
	"time"
=======
>>>>>>> 57e16efa
)

type mockBackend struct {
	db             abeydb.Database
	txPool         *core.TxPool
	schain         *snailchain.SnailBlockChain
	fchain         *core.BlockChain
	uncleBlock     *types.Block
	snailPool      *snailchain.SnailPool
	accountManager *accounts.Manager
}

func newMockBackend(fastchaincfg *params.ChainConfig, engine consensus.Engine) *mockBackend {
	var (
		db      = abeydb.NewMemDatabase()
		genesis = core.DefaultDevGenesisBlock()
		cache   = &core.CacheConfig{}
		vmcfg   = vm.Config{}
		//fastchaincfg = params.DevnetChainConfig
		//engine       = minerva.NewFaker()
		fastNums = 10 * params.MinimumFruits
	)
	// make genesis block
	fastGenesis := genesis.MustFastCommit(db)
	// make fast chain
	fchain, err := core.NewBlockChain(db, cache, fastchaincfg, engine, vmcfg)
	if err != nil {
		log.Fatalf("failed to make new fast chain %v", err)
	}

	// make the snail chain
	snailGenesis := genesis.MustSnailCommit(db)
	schain, err := snailchain.NewSnailBlockChain(db, fastchaincfg, engine, fchain)
	if err != nil {
		log.Fatalf("failed to make new snail chain %v", err)
	}
	engine.SetSnailChainReader(schain)
	// make fast blocks
	fastblocks, _ := core.GenerateChain(fastchaincfg, fastGenesis, engine, db, fastNums, func(i int, b *core.BlockGen) {
		b.SetCoinbase(common.Address{0: byte(1), 19: byte(i)})
	})
	fchain.InsertChain(fastblocks)

	if _, err := schain.InsertChain(types.SnailBlocks{snailGenesis}); err != nil {
		log.Fatalf("failed to insert genesis block %v", err)
	}
	//_, err := MakeSnailBlockBlockChain(snailChain, fastchain, snailGenesis, snailBlockNumbers, 1)
	//if err != nil {
	//	utils.Fatalf("failed to make new snail blocks %v", err)
	//}
	return &mockBackend{
		db:        db,
		schain:    schain,
		fchain:    fchain,
		snailPool: snailchain.NewSnailPool(snailchain.DefaultSnailPoolConfig, fchain, schain, engine),
	}
}
func (b *mockBackend) SnailBlockChain() *snailchain.SnailBlockChain { return b.schain }
func (b *mockBackend) AccountManager() *accounts.Manager            { return b.accountManager }
func (b *mockBackend) SnailGenesis() *types.SnailBlock              { return b.schain.GetBlockByNumber(0) }
func (b *mockBackend) TxPool() *core.TxPool                         { return b.txPool }
func (b *mockBackend) BlockChain() *core.BlockChain                 { return b.fchain }
func (b *mockBackend) ChainDb() abeydb.Database                     { return b.db }
func (b *mockBackend) SnailPool() *snailchain.SnailPool             { return b.snailPool }

func makeFruits(back *mockBackend, count uint64, fastchaincfg *params.ChainConfig) error {
	fcount := back.BlockChain().CurrentBlock().Number().Uint64()
	if count > fcount {
		return errors.New("count is too large")
	}
	fruits := []*types.SnailBlock{}
	for i := uint64(1); i < fcount; i++ {
		fruitHead := &types.SnailHeader{
			ParentHash: back.BlockChain().GetBlockByNumber(i - 1).Hash(),
			Publickey:  []byte{0},
			Number:     big.NewInt(int64(i)),
			Extra:      []byte{0},
			Time:       big.NewInt(time.Now().Unix()),
		}
		fruit := types.NewSnailBlock(fruitHead, []*types.SnailBlock{}, nil, nil, fastchaincfg)
		fruits = append(fruits, fruit)
	}
	errs := back.SnailPool().AddRemoteFruits(fruits, true)
	for _, e := range errs {
		if e != nil {
			return e
		}
	}
	return nil
}

func makeSnailBlock(parent *types.SnailBlock) (*types.SnailBlock, error) {
	head := &types.SnailHeader{
		ParentHash: parent.Hash(),
		Publickey:  []byte{0},
		Number:     new(big.Int).Add(parent.Number(), big.NewInt(1)),
		Extra:      []byte{0},
		Time:       big.NewInt(time.Now().Unix()),
	}
	b := types.NewSnailBlock(head, []*types.SnailBlock{}, nil, nil, params.DevnetChainConfig)
	return b, nil
}

func TestMakeSnailBlock(t *testing.T) {
	// make
	var (
		fastchaincfg = params.DevnetChainConfig
		engine       = minerva.NewFaker()
	)

	backend := newMockBackend(fastchaincfg, engine)
	worker := newWorker(fastchaincfg, engine, coinbase, backend, nil)
<<<<<<< HEAD

	// make the fruits
	err := makeFruits(backend, 60, fastchaincfg)
	if err != nil {
		log.Fatalln(err)
	}
	worker.commitNewWork()
}

func TestStopMiningForHeight(t *testing.T) {
	backend := newMockBackend(params.DevnetChainConfig, minerva.NewFaker())
	for i := 0; i < 10; i++ {
		parent := backend.SnailBlockChain().CurrentBlock()
		block, _ := makeSnailBlock(parent)
		c, err := backend.SnailBlockChain().InsertChain(types.SnailBlocks{block})
		if err != nil {
			log.Fatal(err)
		}
		fmt.Println("insert snail block", c)
=======

	// make the fruits
	err := makeFruits(backend, 60, fastchaincfg)
	if err != nil {
		log.Fatalln(err)
	}
	worker.commitNewWork()
}

func TestStopMiningForHeight(t *testing.T) {
	backend := newMockBackend(params.DevnetChainConfig, minerva.NewFaker())
	params.StopSnailMiner = big.NewInt(1)

	for i := uint64(0); i < params.StopSnailMiner.Uint64(); i++ {
		parent := backend.SnailBlockChain().CurrentBlock()
		block, _ := makeSnailBlock(parent)
		c, err := backend.SnailBlockChain().InsertChain(types.SnailBlocks{block})
		if err != nil {
			log.Fatal(err)
		}
		fmt.Println("insert snail block", c)
	}

	// make snail block after stop mining
	snailAfterStopMining := 10
	for i := 0; i < snailAfterStopMining; i++ {
		parent := backend.SnailBlockChain().CurrentBlock()
		block, _ := makeSnailBlock(parent)
		c, err := backend.SnailBlockChain().InsertChain(types.SnailBlocks{block})
		if err == nil || c > 0 {
			log.Fatal("cann't insert snail block on stop miner")
		}
	}
}

func testWorker(chainConfig *params.ChainConfig, engine consensus.Engine) (*worker, *mockBackend) {
	backend := newMockBackend(chainConfig, engine)

	w := newWorker(chainConfig, engine, coinbase, backend, nil)

	return w, backend
}

func TestStopCommitFastBlock(t *testing.T) {
	fmt.Println("it's stop more than two snail block ")
	var (
		//fruitset1 []*types.SnailBlock  // nil situation
		fruitset2 []*types.SnailBlock // contine but not have 60
		fruitset3 []*types.SnailBlock // not contine   1 2 3  5 7 8
		fruitset4 []*types.SnailBlock // contine and langer then 60
		fruitset5 []*types.SnailBlock // frist one big then snailfruitslast fast numbe 10000 10001...
	)
	engine := minerva.NewFaker()

	chainDb := abeydb.NewMemDatabase()
	chainConfig, _, _, _ := core.SetupGenesisBlock(chainDb, core.DefaultGenesisBlock())
	//Miner := New(snailChainLocal, nil, nil, snailChainLocal.Engine(), nil, false, nil)
	worker, _ := testWorker(chainConfig, engine)

	startFastNum := blockNum*params.MinimumFruits + 1
	gensisSnail := snailChainLocal.GetBlockByNumber(0)
	worker.commitNewWork()
	// situation 1   nil
	//fruitset1 = nil
	err0 := worker.CommitFastBlocksByWoker(nil, snailChainLocal, fastChainLocal, nil)
	if err0 != nil {
		fmt.Println("1 is err", err0)
	}

	// situation 2   1 2 3 4
	for i := startFastNum; i < (10 + startFastNum); i++ {

		fruit, _ := snailchain.MakeSnailBlockFruit(snailChainLocal, fastChainLocal, blockNum, i, gensisSnail.PublicKey(), gensisSnail.Coinbase(), false, nil)
		if fruit == nil {
			fmt.Println("fruit is nil  2")
		}
		fruitset2 = append(fruitset2, fruit)
	}

	err := worker.CommitFastBlocksByWoker(fruitset2, snailChainLocal, fastChainLocal, nil)
	if err != nil {
		fmt.Println("2 is err", err)
	}

	// situation 3   1 2 3 5 7
	j := 0
	for i := startFastNum; i < startFastNum+20; i++ {
		j++
		if j == 10 {
			continue
		}
		fruit, _ := snailchain.MakeSnailBlockFruit(snailChainLocal, fastChainLocal, blockNum, i, gensisSnail.PublicKey(), gensisSnail.Coinbase(), false, nil)
		if fruit == nil {
			fmt.Println("fruit is nil  3")
		}
		fruitset3 = append(fruitset3, fruit)
	}

	err2 := worker.CommitFastBlocksByWoker(fruitset3, snailChainLocal, fastChainLocal, nil)
	if err != nil {
		fmt.Println("3 is err", err2)
	}
	// situation 4   1 2 3...60
	for i := startFastNum; i < startFastNum+60; i++ {

		fruit, _ := snailchain.MakeSnailBlockFruit(snailChainLocal, fastChainLocal, blockNum, i, gensisSnail.PublicKey(), gensisSnail.Coinbase(), false, nil)
		if fruit == nil {
			fmt.Println("fruit is nil 4 ")
		}
		fruitset4 = append(fruitset4, fruit)
	}
	err3 := worker.CommitFastBlocksByWoker(fruitset4, snailChainLocal, fastChainLocal, nil)
	if err != nil {
		fmt.Println("4 is err", err3)
	}

	// situation 5   10000 10001...
	for i := fastChainHight; i < startFastNum+60; i++ {

		fruit, _ := snailchain.MakeSnailBlockFruit(snailChainLocal, fastChainLocal, blockNum, i, gensisSnail.PublicKey(), gensisSnail.Coinbase(), false, nil)
		if fruit == nil {
			fmt.Println("fruit is nil  5")
		}
		fruitset5 = append(fruitset5, fruit)
	}
	err5 := worker.CommitFastBlocksByWoker(fruitset5, snailChainLocal, fastChainLocal, nil)
	if err != nil {
		fmt.Println("5 is err", err5)
	}

	snail_blocks := snailChainLocal.GetBlocksFromNumber(1)
	for _, block := range snail_blocks {
		fmt.Printf("snail %d => %x\n", block.Number(), block.Hash())
	}

	for i := uint64(0); i <= fastChainLocal.CurrentBlock().Number().Uint64(); i++ {
		block := fastChainLocal.GetBlockByNumber(i)
		if block == nil {
			break
		} else {
			fmt.Printf("fast %d => %x\n", block.Number(), block.Hash())
		}
>>>>>>> 57e16efa
	}
}<|MERGE_RESOLUTION|>--- conflicted
+++ resolved
@@ -3,14 +3,11 @@
 import (
 	"errors"
 	"fmt"
-<<<<<<< HEAD
-=======
 	"log"
 	"math/big"
 	"testing"
 	"time"
 
->>>>>>> 57e16efa
 	"github.com/abeychain/go-abey/abeydb"
 	"github.com/abeychain/go-abey/accounts"
 	"github.com/abeychain/go-abey/common"
@@ -21,13 +18,6 @@
 	"github.com/abeychain/go-abey/core/types"
 	"github.com/abeychain/go-abey/core/vm"
 	"github.com/abeychain/go-abey/params"
-<<<<<<< HEAD
-	"log"
-	"math/big"
-	"testing"
-	"time"
-=======
->>>>>>> 57e16efa
 )
 
 type mockBackend struct {
@@ -140,27 +130,6 @@
 
 	backend := newMockBackend(fastchaincfg, engine)
 	worker := newWorker(fastchaincfg, engine, coinbase, backend, nil)
-<<<<<<< HEAD
-
-	// make the fruits
-	err := makeFruits(backend, 60, fastchaincfg)
-	if err != nil {
-		log.Fatalln(err)
-	}
-	worker.commitNewWork()
-}
-
-func TestStopMiningForHeight(t *testing.T) {
-	backend := newMockBackend(params.DevnetChainConfig, minerva.NewFaker())
-	for i := 0; i < 10; i++ {
-		parent := backend.SnailBlockChain().CurrentBlock()
-		block, _ := makeSnailBlock(parent)
-		c, err := backend.SnailBlockChain().InsertChain(types.SnailBlocks{block})
-		if err != nil {
-			log.Fatal(err)
-		}
-		fmt.Println("insert snail block", c)
-=======
 
 	// make the fruits
 	err := makeFruits(backend, 60, fastchaincfg)
@@ -303,6 +272,5 @@
 		} else {
 			fmt.Printf("fast %d => %x\n", block.Number(), block.Hash())
 		}
->>>>>>> 57e16efa
 	}
 }